--- conflicted
+++ resolved
@@ -40,12 +40,6 @@
   endif()
 endif()
 
-<<<<<<< HEAD
-if(FASTFLOAT_TEST)
-  enable_testing()
-  add_subdirectory(tests)
-endif(FASTFLOAT_TEST)
-
 include(CMakePackageConfigHelpers)
 
 set(FASTFLOAT_VERSION_CONFIG "${CMAKE_CURRENT_BINARY_DIR}/module/fast_float-config-version.cmake")
@@ -66,6 +60,4 @@
         RUNTIME DESTINATION bin
         ARCHIVE DESTINATION lib
         LIBRARY DESTINATION lib
-)
-=======
->>>>>>> 6c27435f
+)