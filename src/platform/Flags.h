/*
 * Copyright 2011-2012 Arx Libertatis Team (see the AUTHORS file)
 *
 * This file is part of Arx Libertatis.
 *
 * Arx Libertatis is free software: you can redistribute it and/or modify
 * it under the terms of the GNU General Public License as published by
 * the Free Software Foundation, either version 3 of the License, or
 * (at your option) any later version.
 *
 * Arx Libertatis is distributed in the hope that it will be useful,
 * but WITHOUT ANY WARRANTY; without even the implied warranty of
 * MERCHANTABILITY or FITNESS FOR A PARTICULAR PURPOSE.  See the
 * GNU General Public License for more details.
 *
 * You should have received a copy of the GNU General Public License
 * along with Arx Libertatis.  If not, see <http://www.gnu.org/licenses/>.
 */
// Inspired by QFlags from Qt

#ifndef ARX_PLATFORM_FLAGS_H
#define ARX_PLATFORM_FLAGS_H

#include "platform/Platform.h"

/*!
 * A typesafe way to define flags as a combination of enum values.
 * 
 * This type should not be used directly, only through DECLARE_FLAGS.
 */
template <typename Enum_>
class Flags {
	
	typedef void ** Zero;
	u32 flags;
	
	Flags(u32 flag, bool dummy) : flags(flag) { ARX_UNUSED(dummy); }
	
public:
	
	typedef Enum_ Enum;
	
<<<<<<< HEAD
	/* implicit */ Flags(Enum flag) : flags(flag) { }
	
	/* implicit */ Flags(Zero = 0) : flags(0) { }
	
	Flags(const Flags & o) : flags(o.flags) { }
=======
	/* implicit */ inline Flags(Enum flag) : flags(flag) { }
	
	/* implicit */ inline Flags(Zero = 0) : flags(0) { }
	
	/* implicit */ inline Flags(const Flags & o) : flags(o.flags) { }
>>>>>>> e2f009e6
	
	static Flags load(u32 flags) {
		return Flags(flags, true);
	}
	
	bool has(Enum flag) const {
		return !!(flags & (u32)flag);
	}
	
	bool hasAll(Flags o) const {
		return (flags & o.flags) == o.flags;
	}
	
	Flags except(Enum flag) const {
		Flags r;
		r.flags = flags & ~(u32)flag;
		return r;
	}
	
	void remove(Enum flag) {
		flags &= ~(u32)flag;
	}
	
	operator u32() const {
		return flags;
	}
	
	Flags operator~() const {
		Flags r;
		r.flags = ~flags;
		return r;
	}
	
	bool operator!() const {
		return (flags == 0);
	}
	
	Flags operator&(Flags o) const {
		Flags r;
		r.flags = flags & o.flags;
		return r;
	}
	
	Flags operator|(Flags o) const {
		Flags r;
		r.flags = flags | o.flags;
		return r;
	}
	
	Flags operator^(Flags o) const {
		Flags r;
		r.flags = flags ^ o.flags;
		return r;
	}
	
	Flags & operator&=(const Flags & o) {
		flags &= o.flags;
		return *this;
	}
	
	Flags & operator|=(Flags o) {
		flags |= o.flags;
		return *this;
	}
	
	Flags & operator^=(Flags o) {
		flags ^= o.flags;
		return *this;
	}
	
	Flags operator&(Enum flag) const {
		Flags r;
		r.flags = flags & (u32)flag;
		return r;
	}
	
	Flags operator|(Enum flag) const {
		Flags r;
		r.flags = flags | (u32)flag;
		return r;
	}
	
	Flags operator^(Enum flag) const {
		Flags r;
		r.flags = flags ^ (u32)flag;
		return r;
	}
	
	Flags & operator&=(Enum flag) {
		flags &= (u32)flag;
		return *this;
	}
	
	Flags & operator|=(Enum flag) {
		flags |= (u32)flag;
		return *this;
	}
	
	Flags & operator^=(Enum flag) {
		flags ^= (u32)flag;
		return *this;
	}
	
	Flags & operator=(Flags o) {
		flags = o.flags;
		return *this;
	}
	
	static Flags all() {
		return ~Flags(0);
	}
	
};

/*!
 * Helper class used by DECLARE_FLAGS_OPERATORS to prevent some automatic casts.
 */
class IncompatibleFlag {
	
	u32 value;
	
public:
	
	explicit IncompatibleFlag(u32 flag) : value(flag) { }
	
};

/*!
 * Declare a flag type using values from a given enum.
 * This should always be used instead of using Flags&lt;Enum&gt; directly.
 * 
 * @param Enum should be an enum with values that have exactly one bit set.
 * @param Flagname is the name for the flag type to be defined.
 */
#define DECLARE_FLAGS(Enum, Flagname) typedef Flags<Enum> Flagname;

/*!
 * Declare overloaded operators for a given flag type.
 */
#define DECLARE_FLAGS_OPERATORS(Flagname) \
	inline Flagname operator|(Flagname::Enum a, Flagname::Enum b) { \
		return Flagname(a) | b; \
	} \
	inline Flagname operator|(Flagname::Enum a, Flagname b) { \
		return b | a; \
	} \
	inline IncompatibleFlag operator|(Flagname::Enum a, u32 b) { \
		return IncompatibleFlag(u32(a) | b); \
	} \
	inline IncompatibleFlag operator|(u32 a, Flagname::Enum b) { \
		return IncompatibleFlag(a | u32(b)); \
	} \
	inline IncompatibleFlag operator&(Flagname a, u32 b) { \
		return IncompatibleFlag(u32(a) & b); \
	} \
	inline IncompatibleFlag operator&(u32 a, Flagname b) { \
		return IncompatibleFlag(a & u32(b)); \
	} \
	inline Flagname operator~(Flagname::Enum a) { \
		return ~Flagname(a); \
	}

#endif // ARX_PLATFORM_FLAGS_H<|MERGE_RESOLUTION|>--- conflicted
+++ resolved
@@ -40,19 +40,11 @@
 	
 	typedef Enum_ Enum;
 	
-<<<<<<< HEAD
 	/* implicit */ Flags(Enum flag) : flags(flag) { }
 	
 	/* implicit */ Flags(Zero = 0) : flags(0) { }
 	
 	Flags(const Flags & o) : flags(o.flags) { }
-=======
-	/* implicit */ inline Flags(Enum flag) : flags(flag) { }
-	
-	/* implicit */ inline Flags(Zero = 0) : flags(0) { }
-	
-	/* implicit */ inline Flags(const Flags & o) : flags(o.flags) { }
->>>>>>> e2f009e6
 	
 	static Flags load(u32 flags) {
 		return Flags(flags, true);
