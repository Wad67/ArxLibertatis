/*
 * Copyright 2011-2012 Arx Libertatis Team (see the AUTHORS file)
 *
 * This file is part of Arx Libertatis.
 *
 * Arx Libertatis is free software: you can redistribute it and/or modify
 * it under the terms of the GNU General Public License as published by
 * the Free Software Foundation, either version 3 of the License, or
 * (at your option) any later version.
 *
 * Arx Libertatis is distributed in the hope that it will be useful,
 * but WITHOUT ANY WARRANTY; without even the implied warranty of
 * MERCHANTABILITY or FITNESS FOR A PARTICULAR PURPOSE.  See the
 * GNU General Public License for more details.
 *
 * You should have received a copy of the GNU General Public License
 * along with Arx Libertatis.  If not, see <http://www.gnu.org/licenses/>.
 */

#include "window/Window.h"

#include <algorithm>

<<<<<<< HEAD
void Window::Listener::onCreateWindow( const Window& /*pWindow*/ ) {}
bool Window::Listener::onCloseWindow( const Window& /*pWindow*/ ) { return true; }
void Window::Listener::onDestroyWindow( const Window& /*pWindow*/ ) {}
void Window::Listener::onMoveWindow( const Window& /*pWindow*/ ) {}
void Window::Listener::onResizeWindow( const Window& /*pWindow*/ ) {}
void Window::Listener::onMinimizeWindow( const Window& /*pWindow*/ ) {}
void Window::Listener::onMaximizeWindow( const Window& /*pWindow*/ ) {}
void Window::Listener::onRestoreWindow( const Window& /*pWindow*/ ) {}
void Window::Listener::onToggleFullscreen( const Window& /*pWindow*/ ) {}
void Window::Listener::onWindowGotFocus( const Window& /*pWindow*/ ) {}
void Window::Listener::onWindowLostFocus( const Window& /*pWindow*/ ) {}
void Window::Listener::onPaintWindow( const Window& /*pWindow*/ ) {}
=======
#include <boost/foreach.hpp>

void Window::Listener::onCreateWindow( const Window & /*window*/ ) {}
bool Window::Listener::onCloseWindow( const Window & /*window*/ ) { return true; }
void Window::Listener::onDestroyWindow( const Window & /*window*/ ) {}
void Window::Listener::onMoveWindow( const Window & /*window*/ ) {}
void Window::Listener::onResizeWindow( const Window & /*window*/ ) {}
void Window::Listener::onMinimizeWindow( const Window & /*window*/ ) {}
void Window::Listener::onMaximizeWindow( const Window & /*window*/ ) {}
void Window::Listener::onRestoreWindow( const Window & /*window*/ ) {}
void Window::Listener::onToggleFullscreen( const Window & /*window*/ ) {}
void Window::Listener::onWindowGotFocus( const Window & /*window*/ ) {}
void Window::Listener::onWindowLostFocus( const Window & /*window*/ ) {}
void Window::Listener::onPaintWindow( const Window & /*window*/ ) {}
>>>>>>> 67038a18

Window::Window()
	: position_(0, 0)
	, size_(640, 480)
	, isMinimized_(false)
	, isMaximized_(false)
	, isVisible_(false)
	, isFullscreen_(false)
	, hasFocus_(false) { }

Window::~Window() { }

void Window::addListener(Listener * listener) {
	listeners.push_back(listener);
}

<<<<<<< HEAD
Window::~Window() {
}

void Window::addWindowListener( Window::Listener* pListener ) {
	m_Listeners.push_back(pListener);
}

void Window::removeWindowListener( Window::Listener* pListener ) {
	std::list<Listener*>::iterator it = std::find( m_Listeners.begin(), m_Listeners.end(), pListener );

	if( it != m_Listeners.end() )
		m_Listeners.erase(it);
}

bool Window::onClose() {
	bool bShouldClose = true;
	for( std::list<Listener*>::iterator it = m_Listeners.begin(); it != m_Listeners.end() && bShouldClose; ++it )
		bShouldClose = (*it)->onCloseWindow( *this );

	return bShouldClose;
}
	
void Window::onCreate() {
	for( std::list<Listener*>::iterator it = m_Listeners.begin(); it != m_Listeners.end(); ++it )
		(*it)->onCreateWindow( *this );
}

void Window::onDestroy() {
	for( std::list<Listener*>::iterator it = m_Listeners.begin(); it != m_Listeners.end(); ++it )
		(*it)->onDestroyWindow( *this );
}

void Window::onMove( s32 pPosX, s32 pPosY ) {
	m_Position.x = pPosX;
	m_Position.y = pPosY;

	for( std::list<Listener*>::iterator it = m_Listeners.begin(); it != m_Listeners.end(); ++it )
		(*it)->onMoveWindow( *this );
}

void Window::onResize( s32 pWidth, s32 pHeight ) {
	m_Size.x = pWidth;
	m_Size.y = pHeight;

	for( std::list<Listener*>::iterator it = m_Listeners.begin(); it != m_Listeners.end(); ++it )
		(*it)->onResizeWindow( *this );
}

void Window::onMinimize() {
	m_IsMinimized = true;
	m_IsMaximized = false;
	
	for( std::list<Listener*>::iterator it = m_Listeners.begin(); it != m_Listeners.end(); ++it )
		(*it)->onMinimizeWindow( *this );
}
	
void Window::onMaximize() {
	m_IsMinimized = false;
	m_IsMaximized = true;
	
	for( std::list<Listener*>::iterator it = m_Listeners.begin(); it != m_Listeners.end(); ++it )
		(*it)->onMaximizeWindow( *this );
}

void Window::onRestore() {
	m_IsMinimized = false;
	m_IsMaximized = false;
	
	for( std::list<Listener*>::iterator it = m_Listeners.begin(); it != m_Listeners.end(); ++it )
		(*it)->onRestoreWindow( *this );
}

void Window::onShow( bool bVisible ) {
	m_IsVisible = bVisible;
}
	
void Window::onToggleFullscreen() {
	for( std::list<Listener*>::iterator it = m_Listeners.begin(); it != m_Listeners.end(); ++it )
		(*it)->onToggleFullscreen( *this );
}
	
void Window::onFocus(bool bHasFocus) {
	m_HasFocus = bHasFocus;
	
	if(bHasFocus) {
		for( std::list<Listener*>::iterator it = m_Listeners.begin(); it != m_Listeners.end(); ++it )
			(*it)->onWindowGotFocus( *this );
	} else {
		for( std::list<Listener*>::iterator it = m_Listeners.begin(); it != m_Listeners.end(); ++it )
			(*it)->onWindowLostFocus( *this );
=======
void Window::removeListener(Listener * listener) {
	Listeners::iterator it = std::find(listeners.begin(), listeners.end(), listener);
	if(it != listeners.end()) {
		listeners.erase(it);
	}
}

bool Window::onClose() {
	BOOST_FOREACH(Listener * listener, listeners) {
		bool shouldClose = listener->onCloseWindow(*this);
		if(!shouldClose) {
			return false;
		}
	}
	return true;
}

void Window::onCreate() {
	BOOST_FOREACH(Listener * listener, listeners) {
		listener->onCreateWindow(*this);
	}
}

void Window::onDestroy() {
	BOOST_FOREACH(Listener * listener, listeners) {
		listener->onDestroyWindow(*this);
	}
}

void Window::onMove(s32 x, s32 y) {
	position_ = Vec2i(x, y);
	BOOST_FOREACH(Listener * listener, listeners) {
		listener->onMoveWindow(*this);
	}
}

void Window::onResize(s32 width, s32 height) {
	size_ = Vec2i(width, height);
	BOOST_FOREACH(Listener * listener, listeners) {
		listener->onResizeWindow(*this);
	}
}

void Window::onMinimize() {
	isMinimized_ = true, isMaximized_ = false;
	BOOST_FOREACH(Listener * listener, listeners) {
		listener->onMinimizeWindow(*this);
	}
}
	
void Window::onMaximize() {
	isMinimized_ = false, isMaximized_ = true;
	BOOST_FOREACH(Listener * listener, listeners) {
		listener->onMaximizeWindow(*this);
	}
}

void Window::onRestore() {
	isMinimized_ = false, isMaximized_ = false;
	BOOST_FOREACH(Listener * listener, listeners) {
		listener->onRestoreWindow(*this);
	}
}

void Window::onShow(bool isVisible) {
	isVisible_ = isVisible;
}
	
void Window::onToggleFullscreen() {
	BOOST_FOREACH(Listener * listener, listeners) {
		listener->onToggleFullscreen(*this);
	}
}
	
void Window::onFocus(bool hasFocus) {
	hasFocus_ = hasFocus;
	if(hasFocus) {
		BOOST_FOREACH(Listener * listener, listeners) {
			listener->onWindowGotFocus(*this);
		}
	} else {
		BOOST_FOREACH(Listener * listener, listeners) {
			listener->onWindowLostFocus(*this);
		}
>>>>>>> 67038a18
	}
}

void Window::onPaint() {
<<<<<<< HEAD
	for( std::list<Listener*>::iterator it = m_Listeners.begin(); it != m_Listeners.end(); ++it )
		(*it)->onPaintWindow( *this );
=======
	BOOST_FOREACH(Listener * listener, listeners) {
		listener->onPaintWindow(*this);
	}
>>>>>>> 67038a18
}<|MERGE_RESOLUTION|>--- conflicted
+++ resolved
@@ -21,20 +21,6 @@
 
 #include <algorithm>
 
-<<<<<<< HEAD
-void Window::Listener::onCreateWindow( const Window& /*pWindow*/ ) {}
-bool Window::Listener::onCloseWindow( const Window& /*pWindow*/ ) { return true; }
-void Window::Listener::onDestroyWindow( const Window& /*pWindow*/ ) {}
-void Window::Listener::onMoveWindow( const Window& /*pWindow*/ ) {}
-void Window::Listener::onResizeWindow( const Window& /*pWindow*/ ) {}
-void Window::Listener::onMinimizeWindow( const Window& /*pWindow*/ ) {}
-void Window::Listener::onMaximizeWindow( const Window& /*pWindow*/ ) {}
-void Window::Listener::onRestoreWindow( const Window& /*pWindow*/ ) {}
-void Window::Listener::onToggleFullscreen( const Window& /*pWindow*/ ) {}
-void Window::Listener::onWindowGotFocus( const Window& /*pWindow*/ ) {}
-void Window::Listener::onWindowLostFocus( const Window& /*pWindow*/ ) {}
-void Window::Listener::onPaintWindow( const Window& /*pWindow*/ ) {}
-=======
 #include <boost/foreach.hpp>
 
 void Window::Listener::onCreateWindow( const Window & /*window*/ ) {}
@@ -49,7 +35,6 @@
 void Window::Listener::onWindowGotFocus( const Window & /*window*/ ) {}
 void Window::Listener::onWindowLostFocus( const Window & /*window*/ ) {}
 void Window::Listener::onPaintWindow( const Window & /*window*/ ) {}
->>>>>>> 67038a18
 
 Window::Window()
 	: position_(0, 0)
@@ -66,98 +51,6 @@
 	listeners.push_back(listener);
 }
 
-<<<<<<< HEAD
-Window::~Window() {
-}
-
-void Window::addWindowListener( Window::Listener* pListener ) {
-	m_Listeners.push_back(pListener);
-}
-
-void Window::removeWindowListener( Window::Listener* pListener ) {
-	std::list<Listener*>::iterator it = std::find( m_Listeners.begin(), m_Listeners.end(), pListener );
-
-	if( it != m_Listeners.end() )
-		m_Listeners.erase(it);
-}
-
-bool Window::onClose() {
-	bool bShouldClose = true;
-	for( std::list<Listener*>::iterator it = m_Listeners.begin(); it != m_Listeners.end() && bShouldClose; ++it )
-		bShouldClose = (*it)->onCloseWindow( *this );
-
-	return bShouldClose;
-}
-	
-void Window::onCreate() {
-	for( std::list<Listener*>::iterator it = m_Listeners.begin(); it != m_Listeners.end(); ++it )
-		(*it)->onCreateWindow( *this );
-}
-
-void Window::onDestroy() {
-	for( std::list<Listener*>::iterator it = m_Listeners.begin(); it != m_Listeners.end(); ++it )
-		(*it)->onDestroyWindow( *this );
-}
-
-void Window::onMove( s32 pPosX, s32 pPosY ) {
-	m_Position.x = pPosX;
-	m_Position.y = pPosY;
-
-	for( std::list<Listener*>::iterator it = m_Listeners.begin(); it != m_Listeners.end(); ++it )
-		(*it)->onMoveWindow( *this );
-}
-
-void Window::onResize( s32 pWidth, s32 pHeight ) {
-	m_Size.x = pWidth;
-	m_Size.y = pHeight;
-
-	for( std::list<Listener*>::iterator it = m_Listeners.begin(); it != m_Listeners.end(); ++it )
-		(*it)->onResizeWindow( *this );
-}
-
-void Window::onMinimize() {
-	m_IsMinimized = true;
-	m_IsMaximized = false;
-	
-	for( std::list<Listener*>::iterator it = m_Listeners.begin(); it != m_Listeners.end(); ++it )
-		(*it)->onMinimizeWindow( *this );
-}
-	
-void Window::onMaximize() {
-	m_IsMinimized = false;
-	m_IsMaximized = true;
-	
-	for( std::list<Listener*>::iterator it = m_Listeners.begin(); it != m_Listeners.end(); ++it )
-		(*it)->onMaximizeWindow( *this );
-}
-
-void Window::onRestore() {
-	m_IsMinimized = false;
-	m_IsMaximized = false;
-	
-	for( std::list<Listener*>::iterator it = m_Listeners.begin(); it != m_Listeners.end(); ++it )
-		(*it)->onRestoreWindow( *this );
-}
-
-void Window::onShow( bool bVisible ) {
-	m_IsVisible = bVisible;
-}
-	
-void Window::onToggleFullscreen() {
-	for( std::list<Listener*>::iterator it = m_Listeners.begin(); it != m_Listeners.end(); ++it )
-		(*it)->onToggleFullscreen( *this );
-}
-	
-void Window::onFocus(bool bHasFocus) {
-	m_HasFocus = bHasFocus;
-	
-	if(bHasFocus) {
-		for( std::list<Listener*>::iterator it = m_Listeners.begin(); it != m_Listeners.end(); ++it )
-			(*it)->onWindowGotFocus( *this );
-	} else {
-		for( std::list<Listener*>::iterator it = m_Listeners.begin(); it != m_Listeners.end(); ++it )
-			(*it)->onWindowLostFocus( *this );
-=======
 void Window::removeListener(Listener * listener) {
 	Listeners::iterator it = std::find(listeners.begin(), listeners.end(), listener);
 	if(it != listeners.end()) {
@@ -242,17 +135,11 @@
 		BOOST_FOREACH(Listener * listener, listeners) {
 			listener->onWindowLostFocus(*this);
 		}
->>>>>>> 67038a18
 	}
 }
 
 void Window::onPaint() {
-<<<<<<< HEAD
-	for( std::list<Listener*>::iterator it = m_Listeners.begin(); it != m_Listeners.end(); ++it )
-		(*it)->onPaintWindow( *this );
-=======
 	BOOST_FOREACH(Listener * listener, listeners) {
 		listener->onPaintWindow(*this);
 	}
->>>>>>> 67038a18
 }